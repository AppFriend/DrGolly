--- conflicted
+++ resolved
@@ -51,11 +51,8 @@
 import AuthTestPage from "@/pages/auth-test";
 import TestCheckout from "@/pages/test-checkout";
 import ProfileCompletion from "@/pages/profile-completion";
-<<<<<<< HEAD
-=======
 import BigBabyPreview from "@/pages/big-baby-preview";
 import BigBabyDatabaseManager from "@/pages/big-baby-database-manager";
->>>>>>> 338fef45
 
 function AuthenticatedApp() {
   const [location] = useLocation();
@@ -274,14 +271,11 @@
           <Route path="/klaviyo-test" component={KlaviyoTest} />
           <Route path="/big-baby-public" component={BigBabyPublic} />
           <Route path="/big-baby-checkout" component={BigBabyCheckout} />
-<<<<<<< HEAD
-=======
           <Route path="/checkout/:productId" component={Checkout} />
           <Route path="/checkout" component={Checkout} />
           <Route path="/complete" component={ProfileCompletion} />
           <Route path="/complete/preferences" component={ProfileCompletion} />
           <Route path="/payment-success" component={PaymentSuccess} />
->>>>>>> 338fef45
           <Route path="/share/:slug" component={Share} />
           <Route component={Landing} />
         </Switch>
